--- conflicted
+++ resolved
@@ -114,11 +114,7 @@
 import pathlib
 from PIL import Image
 class Junction:
-<<<<<<< HEAD
     &#34;&#34;&#34;Remote control of aRTist simulator this is a test
-=======
-    &#34;&#34;&#34;Remote control of aRTist simulator (this is a test)
->>>>>>> 166f576c
     &#34;&#34;&#34;
     def __init__(self, host=&#34;localhost&#34;, port=3658, bufferSize=1024, timeout=5):
         self.host = host
